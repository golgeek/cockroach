--- conflicted
+++ resolved
@@ -338,8 +338,7 @@
 		errCh <- err
 		close(errCh)
 	}()
-<<<<<<< HEAD
-	return errCh
+	return errCh, cancel
 }
 
 func (f *GenericFailure) WaitForReplication(
@@ -420,7 +419,4 @@
 	// Finally, we also have to block until the cluster is done rebalancing replicas.
 	// If replicas were not moved around during the downtime, this will likely be a noop.
 	return f.WaitForBalancedReplicas(timeoutCtx, l, nodes, 0 /* timeout */)
-=======
-	return errCh, cancel
->>>>>>> 4187d418
 }